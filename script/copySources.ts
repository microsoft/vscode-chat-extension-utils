--- conflicted
+++ resolved
@@ -120,11 +120,7 @@
 	// add modules from `base` here and
 	// run `npx tsx script/copySources.ts`
 	// ********************************************
-<<<<<<< HEAD
-	// e.g. 'vs/base/common/async.ts',
-=======
 	'vs/base/common/lazy.ts',
->>>>>>> f2d19d6f
 ]).catch(err => {
 	console.error(err);
 });