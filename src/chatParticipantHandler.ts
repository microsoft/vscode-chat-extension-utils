/*---------------------------------------------------------------------------------------------
 *  Copyright (c) Microsoft Corporation and GitHub. All rights reserved.
 *--------------------------------------------------------------------------------------------*/

<<<<<<< HEAD
import { PromptElement, renderPrompt } from '@vscode/prompt-tsx';
import type { ReadableStreamController } from 'stream/web';
import * as vscode from 'vscode';
import {
	AdHocChatTool,
	PromptElementAndProps,
	ToolCallRound,
	ToolResultMetadata,
	ToolUserPrompt,
	TsxToolUserMetadata,
} from './toolsPrompt';
=======
import { ChatMessage, HTMLTracer, PromptElement, PromptRenderer, toVsCodeChatMessages } from '@vscode/prompt-tsx';
import * as vscode from 'vscode';
import { AdHocChatTool, PromptElementAndProps, ToolCallRound, ToolResultMetadata, ToolUserPrompt, ToolUserProps, TsxToolUserMetadata } from './toolsPrompt';
import { AsyncIterableSource } from './util/vs/base/common/async';
>>>>>>> e9dce4be

// export function replacePattern(textStream: AsyncIterable<string>, pattern: RegExp, replacement: string): AsyncIterable<string>;
// export function handlePattern(textStream: AsyncIterable<string>, pattern: RegExp, patternHandler: (match: string) => void): AsyncIterable<string>;
// export function streamPatternMatcher(textStream: AsyncIterable<string>, pattern: RegExp): AsyncIterable<{ text: string } | { match: RegExpMatchArray }>;

// ❗ This needs to be updated in README when changing.
export interface ChatHandlerOptions<T extends PromptElement = PromptElement> {
	/**
	 * Instructions/"personality" for the chat participant prompt. This is what makes this chat participant different from others.
	 */
	prompt?: string | PromptElementAndProps<T>;

	/**
	 * If not specified, the user-selected model on ChatRequest will be used.
	 */
	model?: vscode.LanguageModelChat;

	/**
	 * An optional list of tools to use for this request.
	 */
	tools?: ReadonlyArray<vscode.LanguageModelChatTool | AdHocChatTool<object>>;

	/**
	 * See {@link vscode.LanguageModelChatRequestOptions.justification}
	 */
	requestJustification?: string;

	/**
	 * sendChatParticipantRequest returns a response stream, and the caller can handle streaming the response,
	 * or use this option to enable sendChatParticipantRequest to stream the response back to VS Code.
	 */
	responseStreamOptions?: {
		stream: vscode.ChatResponseStream;
		references?: boolean;
		responseText?: boolean;
	};

	/**
	 * If you provide this from {@link vscode.ExtensionContext}, then a trace of the rendered prompt will be served.
	 * If {@link ChatHandlerOptions.responseStreamOptions.stream} is provided, a link to the trace will be added to the response.
	 * Otherwise, the link will be logged to the console.
	 */
	extensionMode?: vscode.ExtensionMode;
}

export interface ChatHandlerResult {
	result: Promise<vscode.ChatResult>;
	stream: AsyncIterable<vscode.LanguageModelTextPart | vscode.LanguageModelToolResult>;
}

/**
 * Send a chat request, do the tool calling loop if needed, and return a stream and a ChatResult. Caller handles the response stream.
 */
export function sendChatParticipantRequest(
	request: vscode.ChatRequest,
	context: vscode.ChatContext,
	options: ChatHandlerOptions,
	token: vscode.CancellationToken,
): ChatHandlerResult {
	let promise: Promise<vscode.ChatResult>;

	const readable = new ReadableStream<
		vscode.LanguageModelTextPart | vscode.LanguageModelToolResult
	>({
		start(controller) {
			promise = _sendChatParticipantRequest(controller, request, context, options, token);
			return promise;
		},
	});

	return {
		result: promise!,
		stream: readable,
	};
}

async function _sendChatParticipantRequest(
	stream: ReadableStreamController<vscode.LanguageModelTextPart | vscode.LanguageModelToolResult>,
	request: vscode.ChatRequest,
	context: vscode.ChatContext,
	options: ChatHandlerOptions,
	token: vscode.CancellationToken,
): Promise<vscode.ChatResult> {
	let model = options.model ?? request.model;
	if (options.tools?.length && model.vendor === 'copilot' && model.family.startsWith('o1')) {
		// The o1 models do not currently support tools
		const models = await vscode.lm.selectChatModels({
			vendor: 'copilot',
			family: 'gpt-4o',
		});
		model = models[0];
	}

	// Use all tools, or tools with the tags that are relevant.
	const tools = options.tools;
	const requestOptions: vscode.LanguageModelChatRequestOptions = {
		justification: options.requestJustification,
	};

	// Render the initial prompt
	const result = await renderToolUserPrompt(
		model,
		{
			context,
			request,
			toolCallRounds: [],
			toolCallResults: {},
			libUserPrompt: options.prompt,
			tools,
		},
<<<<<<< HEAD
		{ modelMaxPromptTokens: model.maxInputTokens },
		model,
	);
	let messages = result.messages;
=======
		options.responseStreamOptions?.stream,
		options.extensionMode === vscode.ExtensionMode.Development);
	let messages = toVsCodeChatMessages(result.messages);
>>>>>>> e9dce4be
	result.references.forEach(ref => {
		if (ref.anchor instanceof vscode.Uri || ref.anchor instanceof vscode.Location) {
			if (options.responseStreamOptions?.references) {
				options.responseStreamOptions?.stream.reference(ref.anchor);
			}
		}
	});

	const toolReferences = [...request.toolReferences];
	const accumulatedToolResults: Record<string, vscode.LanguageModelToolResult> = {};
	const toolCallRounds: ToolCallRound[] = [];
	const runWithTools = async (): Promise<void> => {
		// If a toolReference is present, force the model to call that tool
		const requestedTool = toolReferences.shift();
		if (requestedTool) {
			requestOptions.toolMode = vscode.LanguageModelChatToolMode.Required;
			requestOptions.tools = vscode.lm.tools.filter(tool => tool.name === requestedTool.name);
		} else {
			requestOptions.toolMode = undefined;
			requestOptions.tools = tools ? [...tools] : undefined;
		}

		// Send the request to the LanguageModelChat
		const response = await model.sendRequest(messages, requestOptions, token);

		// Stream text output and collect tool calls from the response
		const toolCalls: vscode.LanguageModelToolCallPart[] = [];
		let responseStr = '';
		for await (const part of response.stream) {
			if (part instanceof vscode.LanguageModelTextPart) {
				stream.enqueue(part);
				responseStr += part.value;

				if (options.responseStreamOptions?.responseText) {
					options.responseStreamOptions.stream.markdown(part.value);
				}
			} else if (part instanceof vscode.LanguageModelToolCallPart) {
				toolCalls.push(part);
			}
		}

		if (toolCalls.length) {
			// If the model called any tools, then we do another round- render the prompt with those tool calls (rendering the PromptElements will invoke the tools)
			// and include the tool results in the prompt for the next request.
			toolCallRounds.push({
				response: responseStr,
				toolCalls,
			});
<<<<<<< HEAD
			const result = await renderPrompt(
				ToolUserPrompt,
=======
			const result = await renderToolUserPrompt(
				model,
>>>>>>> e9dce4be
				{
					context,
					request,
					toolCallRounds,
					toolCallResults: accumulatedToolResults,
					libUserPrompt: options.prompt,
					tools,
				},
<<<<<<< HEAD
				{ modelMaxPromptTokens: model.maxInputTokens },
				model,
			);
			messages = result.messages;
=======
				options.responseStreamOptions?.stream,
				options.extensionMode === vscode.ExtensionMode.Development);
			messages = toVsCodeChatMessages(result.messages);
>>>>>>> e9dce4be
			const toolResultMetadata = result.metadata.getAll(ToolResultMetadata);
			if (toolResultMetadata?.length) {
				// Cache tool results for later, so they can be incorporated into later prompts without calling the tool again
				toolResultMetadata.forEach(meta => (accumulatedToolResults[meta.toolCallId] = meta.result));
			}

			// This loops until the model doesn't want to call any more tools, then the request is done.
			return runWithTools();
		}
	};

	await runWithTools();

	return {
		metadata: {
			// Return tool call metadata so it can be used in prompt history on the next request
			toolCallsMetadata: {
				toolCallResults: accumulatedToolResults,
				toolCallRounds,
			},
		} satisfies TsxToolUserMetadata,
	};
}

async function renderToolUserPrompt(chat: vscode.LanguageModelChat, props: ToolUserProps, stream: vscode.ChatResponseStream | undefined, serveTrace: boolean) {
	const renderer = new PromptRenderer({ modelMaxPromptTokens: chat.maxInputTokens }, ToolUserPrompt, props, {
		tokenLength: async (text, _token) => {
			return chat.countTokens(text);
		},
		countMessageTokens: async (message: ChatMessage) => {
			return chat.countTokens(message.content);
		}
	});
	const tracer = new HTMLTracer();
	renderer.tracer = tracer;
	const result = await renderer.render();
	if (serveTrace) {
		const server = await tracer.serveHTML();
		if (stream) {
			const md = new vscode.MarkdownString('$(info) [View prompt trace](' + server.address + ')');
			md.supportThemeIcons = true;
			stream.markdown(md);
		} else {
			console.log('Prompt trace address:', server.address);
		}
	}

	return result;
}<|MERGE_RESOLUTION|>--- conflicted
+++ resolved
@@ -2,8 +2,7 @@
  *  Copyright (c) Microsoft Corporation and GitHub. All rights reserved.
  *--------------------------------------------------------------------------------------------*/
 
-<<<<<<< HEAD
-import { PromptElement, renderPrompt } from '@vscode/prompt-tsx';
+import { ChatMessage, HTMLTracer, PromptElement, PromptRenderer, toVsCodeChatMessages } from '@vscode/prompt-tsx';
 import type { ReadableStreamController } from 'stream/web';
 import * as vscode from 'vscode';
 import {
@@ -11,15 +10,9 @@
 	PromptElementAndProps,
 	ToolCallRound,
 	ToolResultMetadata,
-	ToolUserPrompt,
+	ToolUserPrompt, ToolUserProps,
 	TsxToolUserMetadata,
 } from './toolsPrompt';
-=======
-import { ChatMessage, HTMLTracer, PromptElement, PromptRenderer, toVsCodeChatMessages } from '@vscode/prompt-tsx';
-import * as vscode from 'vscode';
-import { AdHocChatTool, PromptElementAndProps, ToolCallRound, ToolResultMetadata, ToolUserPrompt, ToolUserProps, TsxToolUserMetadata } from './toolsPrompt';
-import { AsyncIterableSource } from './util/vs/base/common/async';
->>>>>>> e9dce4be
 
 // export function replacePattern(textStream: AsyncIterable<string>, pattern: RegExp, replacement: string): AsyncIterable<string>;
 // export function handlePattern(textStream: AsyncIterable<string>, pattern: RegExp, patternHandler: (match: string) => void): AsyncIterable<string>;
@@ -130,16 +123,9 @@
 			libUserPrompt: options.prompt,
 			tools,
 		},
-<<<<<<< HEAD
-		{ modelMaxPromptTokens: model.maxInputTokens },
-		model,
-	);
-	let messages = result.messages;
-=======
 		options.responseStreamOptions?.stream,
 		options.extensionMode === vscode.ExtensionMode.Development);
 	let messages = toVsCodeChatMessages(result.messages);
->>>>>>> e9dce4be
 	result.references.forEach(ref => {
 		if (ref.anchor instanceof vscode.Uri || ref.anchor instanceof vscode.Location) {
 			if (options.responseStreamOptions?.references) {
@@ -188,13 +174,8 @@
 				response: responseStr,
 				toolCalls,
 			});
-<<<<<<< HEAD
-			const result = await renderPrompt(
-				ToolUserPrompt,
-=======
 			const result = await renderToolUserPrompt(
 				model,
->>>>>>> e9dce4be
 				{
 					context,
 					request,
@@ -203,16 +184,9 @@
 					libUserPrompt: options.prompt,
 					tools,
 				},
-<<<<<<< HEAD
-				{ modelMaxPromptTokens: model.maxInputTokens },
-				model,
-			);
-			messages = result.messages;
-=======
 				options.responseStreamOptions?.stream,
 				options.extensionMode === vscode.ExtensionMode.Development);
 			messages = toVsCodeChatMessages(result.messages);
->>>>>>> e9dce4be
 			const toolResultMetadata = result.metadata.getAll(ToolResultMetadata);
 			if (toolResultMetadata?.length) {
 				// Cache tool results for later, so they can be incorporated into later prompts without calling the tool again
